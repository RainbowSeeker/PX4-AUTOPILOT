--- conflicted
+++ resolved
@@ -143,10 +143,7 @@
 
 	bool offboard_control_signal_found_once;
 	bool offboard_control_signal_lost;
-<<<<<<< HEAD
-=======
 	bool offboard_control_signal_weak;
->>>>>>> ec3949bf
 	uint64_t offboard_control_signal_lost_interval;	/**< interval in microseconds without an offboard control message */
 
 	bool failsave_lowlevel;				/**< Set to true if low-level failsafe mode is enabled */
