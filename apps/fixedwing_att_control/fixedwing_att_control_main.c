--- conflicted
+++ resolved
@@ -142,8 +142,6 @@
 		memset(&manual_sp, 0, sizeof(manual_sp));
 		struct vehicle_status_s vstatus;
 		memset(&vstatus, 0, sizeof(vstatus));
-		struct debug_key_value_s debug_output;
-		memset(&debug_output, 0, sizeof(debug_output));
 
 		/* output structs */
 		struct actuator_controls_s actuators;
@@ -156,8 +154,6 @@
 		}
 		orb_advert_t actuator_pub = orb_advertise(ORB_ID_VEHICLE_ATTITUDE_CONTROLS, &actuators);
 		orb_advert_t rates_pub = orb_advertise(ORB_ID(vehicle_rates_setpoint), &rates_sp);
-		orb_advert_t debug_pub = orb_advertise(ORB_ID(debug_key_value), &debug_output);
-		strncpy(debug_output.key, "yaw_rate", sizeof(debug_output.key - 1));
 
 		/* subscribe */
 		int att_sub = orb_subscribe(ORB_ID(vehicle_attitude));
@@ -259,12 +255,6 @@
 				/* pass through throttle */
 				actuators.control[3] = att_sp.thrust;
 
-
-<<<<<<< HEAD
-=======
-				debug_output.value = rates_sp.pitch;
-				orb_publish(ORB_ID(debug_key_value), debug_pub, &debug_output);
->>>>>>> 4366d9e3
 			} else if (vstatus.state_machine == SYSTEM_STATE_MANUAL) {
 				/* directly pass through values */
 				actuators.control[0] = manual_sp.roll;
@@ -274,10 +264,11 @@
 				actuators.control[3] = manual_sp.throttle;
 			}
 
-			/* publish output */
+			/* publish rates */
+			orb_publish(ORB_ID(vehicle_rates_setpoint), rates_pub, &rates_sp);
+
+			/* publish actuator outputs */
 			orb_publish(ORB_ID_VEHICLE_ATTITUDE_CONTROLS, actuator_pub, &actuators);
-			debug_output.value = rates_sp.yaw;
-			orb_publish(ORB_ID(debug_key_value), debug_pub, &debug_output);
 		}
 
 		printf("[fixedwing_att_control] exiting, stopping all motors.\n");
