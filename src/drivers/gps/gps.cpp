--- conflicted
+++ resolved
@@ -282,13 +282,8 @@
 			_report.p_variance_m = 10.0f;
 			_report.c_variance_rad = 0.1f;
 			_report.fix_type = 3;
-<<<<<<< HEAD
-			_report.eph = 3.0f;
-			_report.epv = 7.0f;
-=======
-			_report.eph_m = 0.9f;
-			_report.epv_m = 1.8f;
->>>>>>> 6ab878c0
+			_report.eph = 0.9f;
+			_report.epv = 1.8f;
 			_report.timestamp_velocity = hrt_absolute_time();
 			_report.vel_n_m_s = 0.0f;
 			_report.vel_e_m_s = 0.0f;
