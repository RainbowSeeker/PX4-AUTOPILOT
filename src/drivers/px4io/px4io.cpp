--- conflicted
+++ resolved
@@ -245,13 +245,9 @@
 	int			_mavlink_fd;		///< mavlink file descriptor. This is opened by class instantiation and Doesn't appear to be usable in main thread.
 	int			_thread_mavlink_fd;	///< mavlink file descriptor for thread.
 
-<<<<<<< HEAD
-	perf_counter_t		_perf_update;		///< local performance counter
-=======
 	perf_counter_t		_perf_update;		///<local performance counter for status updates
 	perf_counter_t		_perf_write;		///<local performance counter for PWM control writes
 	perf_counter_t		_perf_chan_count;	///<local performance counter for channel number changes
->>>>>>> 831f153b
 
 	/* cached IO state */
 	uint16_t		_status;		///< Various IO status flags
@@ -274,12 +270,7 @@
 	orb_advert_t		_to_servorail;		///< servorail status
 	orb_advert_t		_to_safety;		///< status of safety
 
-<<<<<<< HEAD
-	actuator_outputs_s	_outputs;		///< mixed outputs
-	actuator_controls_effective_s _controls_effective; ///< effective controls
-=======
 	actuator_outputs_s	_outputs;		///<mixed outputs
->>>>>>> 831f153b
 
 	bool			_primary_pwm_device;	///< true if we are the default PWM output
 
