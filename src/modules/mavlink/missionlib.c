--- conflicted
+++ resolved
@@ -291,7 +291,6 @@
 
 		/* populate last and next */
 
-<<<<<<< HEAD
 		// triplet.previous_valid = false;
 		// triplet.next_valid = false;
 
@@ -302,7 +301,7 @@
 		// 	sp.lon = wpm->waypoints[last_setpoint_index].y * 1e7f;
 		// 	sp.altitude = wpm->waypoints[last_setpoint_index].z;
 		// 	sp.altitude_is_relative = false;
-		// 	sp.yaw = (wpm->waypoints[last_setpoint_index].param4 / 180.0f) * M_PI_F - M_PI_F;
+		// 	sp.yaw = _wrap_pi(wpm->waypoints[last_setpoint_index].param4 / 180.0f * M_PI_F);
 		// 	set_special_fields(wpm->waypoints[last_setpoint_index].param1,
 		// 		wpm->waypoints[last_setpoint_index].param2,
 		// 		wpm->waypoints[last_setpoint_index].param3,
@@ -318,7 +317,7 @@
 		// 	sp.lon = wpm->waypoints[next_setpoint_index].y * 1e7f;
 		// 	sp.altitude = wpm->waypoints[next_setpoint_index].z;
 		// 	sp.altitude_is_relative = false;
-		// 	sp.yaw = (wpm->waypoints[next_setpoint_index].param4 / 180.0f) * M_PI_F - M_PI_F;
+		// 	sp.yaw = _wrap_pi(wpm->waypoints[next_setpoint_index].param4 / 180.0f * M_PI_F);
 		// 	set_special_fields(wpm->waypoints[next_setpoint_index].param1,
 		// 		wpm->waypoints[next_setpoint_index].param2,
 		// 		wpm->waypoints[next_setpoint_index].param3,
@@ -326,42 +325,6 @@
 		// 		wpm->waypoints[next_setpoint_index].command, &sp);
 		// 	memcpy(&(triplet.next), &sp, sizeof(sp));
 		// }
-=======
-		triplet.previous_valid = false;
-		triplet.next_valid = false;
-
-		if (last_setpoint_valid) {
-			triplet.previous_valid = true;
-			struct vehicle_global_position_setpoint_s sp;
-			sp.lat = wpm->waypoints[last_setpoint_index].x * 1e7f;
-			sp.lon = wpm->waypoints[last_setpoint_index].y * 1e7f;
-			sp.altitude = wpm->waypoints[last_setpoint_index].z;
-			sp.altitude_is_relative = false;
-			sp.yaw = _wrap_pi(wpm->waypoints[last_setpoint_index].param4 / 180.0f * M_PI_F);
-			set_special_fields(wpm->waypoints[last_setpoint_index].param1,
-				wpm->waypoints[last_setpoint_index].param2,
-				wpm->waypoints[last_setpoint_index].param3,
-				wpm->waypoints[last_setpoint_index].param4,
-				wpm->waypoints[last_setpoint_index].command, &sp);
-			memcpy(&(triplet.previous), &sp, sizeof(sp));
-		}
-
-		if (next_setpoint_valid) {
-			triplet.next_valid = true;
-			struct vehicle_global_position_setpoint_s sp;
-			sp.lat = wpm->waypoints[next_setpoint_index].x * 1e7f;
-			sp.lon = wpm->waypoints[next_setpoint_index].y * 1e7f;
-			sp.altitude = wpm->waypoints[next_setpoint_index].z;
-			sp.altitude_is_relative = false;
-			sp.yaw = _wrap_pi(wpm->waypoints[next_setpoint_index].param4 / 180.0f * M_PI_F);
-			set_special_fields(wpm->waypoints[next_setpoint_index].param1,
-				wpm->waypoints[next_setpoint_index].param2,
-				wpm->waypoints[next_setpoint_index].param3,
-				wpm->waypoints[next_setpoint_index].param4,
-				wpm->waypoints[next_setpoint_index].command, &sp);
-			memcpy(&(triplet.next), &sp, sizeof(sp));
-		}
->>>>>>> 264ef471
 
 		/* Initialize triplet publication if necessary */
 		// if (global_position_set_triplet_pub < 0) {
